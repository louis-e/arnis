[package]
name = "arnis"
version = "2.2.0"
edition = "2021"
description = "Arnis - Generate real life cities in Minecraft"
homepage = "https://github.com/louis-e/arnis"
repository = "https://github.com/louis-e/arnis"
license = "Apache-2.0"
readme = "README.md"

[profile.release]
lto = "thin"

[features]
default = ["gui"]
gui = ["tauri", "tauri-plugin-log", "tauri-plugin-shell", "tokio", "rfd", "dirs", "tauri-build"]

[build-dependencies]
tauri-build = {version = "2", optional = true}

[dependencies]
clap = { version = "4.1", features = ["derive"] }
colored = "2.1.0"
dirs = {version = "5.0.1", optional = true }
fastanvil = "0.31.0"
fastnbt = "2.5.0"
flate2 = "1.0"
fnv = "1.0.7"
fs2 = "0.4"
geo = "0.29.3"
image = "0.24"
indicatif = "0.17.8"
itertools = "0.14.0"
log = "0.4.22"
once_cell = "1.19.0"
rand = "0.8.5"
rayon = "1.10.0"
reqwest = { version = "0.12.7", features = ["blocking", "json"] }
rfd = { version = "0.15.1", optional = true }
semver = "1.0.23"
serde = { version = "1.0", features = ["derive"] }
serde_json = "1.0"
tauri = { version = "2", optional = true }
tauri-plugin-log = { version = "2.2.0", optional = true }
tauri-plugin-shell = { version = "2", optional = true }
<<<<<<< HEAD
tokio = { version = "1.42.0", features = ["full"] }
toml = "0.8.19"
=======
tokio = { version = "1.42.0", features = ["full"], optional = true }
>>>>>>> bff58b39

[target.'cfg(windows)'.dependencies]
windows = { version = "0.59.0", features = ["Win32_System_Console"] }<|MERGE_RESOLUTION|>--- conflicted
+++ resolved
@@ -43,12 +43,8 @@
 tauri = { version = "2", optional = true }
 tauri-plugin-log = { version = "2.2.0", optional = true }
 tauri-plugin-shell = { version = "2", optional = true }
-<<<<<<< HEAD
-tokio = { version = "1.42.0", features = ["full"] }
+tokio = { version = "1.42.0", features = ["full"], optional = true }
 toml = "0.8.19"
-=======
-tokio = { version = "1.42.0", features = ["full"], optional = true }
->>>>>>> bff58b39
 
 [target.'cfg(windows)'.dependencies]
 windows = { version = "0.59.0", features = ["Win32_System_Console"] }