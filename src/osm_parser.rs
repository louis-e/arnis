--- conflicted
+++ resolved
@@ -223,7 +223,7 @@
         }
     }
 
-    // Second pass: process ways and filter nodes to bbox
+    // Second pass: process ways and clip them to bbox
     for element in data.ways {
         let mut nodes: Vec<ProcessedNode> = vec![];
         if let Some(node_ids) = &element.nodes {
@@ -234,24 +234,6 @@
             }
         }
 
-<<<<<<< HEAD
-        if !nodes.is_empty() {
-            // Filter nodes to bounding box
-            let tags = element.tags.clone().unwrap_or_default();
-            let filtered_nodes = filter_nodes_to_bbox(&nodes, &xzbbox, &tags);
-
-            if !filtered_nodes.is_empty() {
-                let processed: ProcessedWay = ProcessedWay {
-                    id: element.id,
-                    tags,
-                    nodes: filtered_nodes,
-                };
-
-                ways_map.insert(element.id, processed.clone());
-                processed_elements.push(ProcessedElement::Way(processed));
-            }
-        }
-=======
         // Clip the way to bbox to reduce node count dramatically
         let tags = element.tags.clone().unwrap_or_default();
 
@@ -350,7 +332,6 @@
         }
 
         processed_elements.push(ProcessedElement::Way(processed));
->>>>>>> dee580c5
     }
 
     // Third pass: process relations and clip member ways
@@ -467,73 +448,6 @@
     PRIORITY_ORDER.len()
 }
 
-<<<<<<< HEAD
-/// Clips nodes to bounding box using Sutherland-Hodgman algorithm.
-/// For clipped nodes, preserves original node IDs by finding the closest original node.
-/// This ensures multipolygon relations can still merge ways correctly via node ID matching.
-fn filter_nodes_to_bbox(
-    nodes: &[ProcessedNode],
-    xzbbox: &XZBBox,
-    tags: &HashMap<String, String>,
-) -> Vec<ProcessedNode> {
-    if nodes.is_empty() {
-        return Vec::new();
-    }
-
-    // Don't clip/filter ways that are typically part of multipolygon relations
-    // These need exact node ID preservation for merge_loopy_loops to work
-    if tags.get("natural") == Some(&"coastline".to_string())
-        || tags.is_empty()
-        || (tags.get("natural").is_some()
-            && !tags.contains_key("building")
-            && !tags.contains_key("highway"))
-    {
-        return nodes.to_vec();
-    }
-
-    // Check if any nodes are outside the bbox
-    let min_x = xzbbox.min_x();
-    let max_x = xzbbox.max_x();
-    let min_z = xzbbox.min_z();
-    let max_z = xzbbox.max_z();
-
-    let has_nodes_outside = nodes
-        .iter()
-        .any(|node| node.x < min_x || node.x > max_x || node.z < min_z || node.z > max_z);
-
-    // If all nodes are inside the bbox, return original to preserve IDs and structure
-    if !has_nodes_outside {
-        return nodes.to_vec();
-    }
-
-    // Determine if this is a polyline (highway, railway, waterway, barrier, service)
-    // or a polygon (building, area, etc.)
-    let is_polyline = tags.contains_key("highway")
-        || tags.contains_key("railway")
-        || tags.contains_key("waterway")
-        || tags.contains_key("barrier")
-        || tags.get("service").is_some();
-
-    if is_polyline {
-        // For polylines, simply filter out nodes outside bbox
-        let filtered: Vec<ProcessedNode> = nodes
-            .iter()
-            .filter(|node| {
-                node.x >= min_x && node.x <= max_x && node.z >= min_z && node.z <= max_z
-            })
-            .cloned()
-            .collect();
-        return filtered;
-    }
-
-    // For polygons, use Sutherland-Hodgman clipping with ID preservation
-    clip_polygon_to_bbox(nodes, xzbbox)
-}
-
-/// Clips a polygon to a bounding box using the Sutherland-Hodgman algorithm.
-/// Preserves original node IDs by finding the closest original node for clipped points.
-fn clip_polygon_to_bbox(nodes: &[ProcessedNode], xzbbox: &XZBBox) -> Vec<ProcessedNode> {
-=======
 /// Check if a clipped coordinate matches an original endpoint (within tolerance)
 fn matches_endpoint(coord: (f64, f64), endpoint: &ProcessedNode, tolerance: f64) -> bool {
     let dx = (coord.0 - endpoint.x as f64).abs();
@@ -716,201 +630,10 @@
 /// Clips a polyline (open line) to the bounding box boundaries
 /// This prevents artificial connections that can occur with polygon clipping algorithms
 fn clip_polyline_to_bbox(nodes: &[ProcessedNode], xzbbox: &XZBBox) -> Vec<ProcessedNode> {
->>>>>>> dee580c5
     if nodes.is_empty() {
         return Vec::new();
     }
 
-<<<<<<< HEAD
-    let min_x = xzbbox.min_x();
-    let max_x = xzbbox.max_x();
-    let min_z = xzbbox.min_z();
-    let max_z = xzbbox.max_z();
-
-    // Sutherland-Hodgman algorithm clips against each edge sequentially
-    let mut output = nodes.to_vec();
-
-    // Clip against left edge (x = min_x)
-    output = clip_against_edge(&output, min_x, max_x, min_z, max_z, EdgeType::Left, nodes);
-    if output.is_empty() {
-        return Vec::new();
-    }
-
-    // Clip against right edge (x = max_x)
-    output = clip_against_edge(&output, min_x, max_x, min_z, max_z, EdgeType::Right, nodes);
-    if output.is_empty() {
-        return Vec::new();
-    }
-
-    // Clip against bottom edge (z = min_z)
-    output = clip_against_edge(&output, min_x, max_x, min_z, max_z, EdgeType::Bottom, nodes);
-    if output.is_empty() {
-        return Vec::new();
-    }
-
-    // Clip against top edge (z = max_z)
-    output = clip_against_edge(&output, min_x, max_x, min_z, max_z, EdgeType::Top, nodes);
-
-    output
-}
-
-#[derive(Clone, Copy)]
-enum EdgeType {
-    Left,
-    Right,
-    Bottom,
-    Top,
-}
-
-/// Helper function to clip polygon against a single edge
-fn clip_against_edge(
-    polygon: &[ProcessedNode],
-    min_x: i32,
-    max_x: i32,
-    min_z: i32,
-    max_z: i32,
-    edge: EdgeType,
-    original_nodes: &[ProcessedNode],
-) -> Vec<ProcessedNode> {
-    if polygon.is_empty() {
-        return Vec::new();
-    }
-
-    let mut result = Vec::new();
-
-    for i in 0..polygon.len() {
-        let current = &polygon[i];
-        let next = &polygon[(i + 1) % polygon.len()];
-
-        let current_inside = is_inside(current, min_x, max_x, min_z, max_z, edge);
-        let next_inside = is_inside(next, min_x, max_x, min_z, max_z, edge);
-
-        if current_inside && next_inside {
-            // Both inside: add next vertex
-            result.push(next.clone());
-        } else if current_inside && !next_inside {
-            // Leaving: add intersection point
-            let intersection = compute_intersection(current, next, min_x, max_x, min_z, max_z, edge);
-            let intersection_with_id = assign_closest_id(&intersection, original_nodes);
-            result.push(intersection_with_id);
-        } else if !current_inside && next_inside {
-            // Entering: add intersection point and next vertex
-            let intersection = compute_intersection(current, next, min_x, max_x, min_z, max_z, edge);
-            let intersection_with_id = assign_closest_id(&intersection, original_nodes);
-            result.push(intersection_with_id);
-            result.push(next.clone());
-        }
-        // Both outside: add nothing
-    }
-
-    result
-}
-
-/// Check if a point is inside relative to the given edge
-fn is_inside(node: &ProcessedNode, min_x: i32, max_x: i32, min_z: i32, max_z: i32, edge: EdgeType) -> bool {
-    match edge {
-        EdgeType::Left => node.x >= min_x,
-        EdgeType::Right => node.x <= max_x,
-        EdgeType::Bottom => node.z >= min_z,
-        EdgeType::Top => node.z <= max_z,
-    }
-}
-
-/// Compute intersection point between line segment and edge
-fn compute_intersection(
-    p1: &ProcessedNode,
-    p2: &ProcessedNode,
-    min_x: i32,
-    max_x: i32,
-    min_z: i32,
-    max_z: i32,
-    edge: EdgeType,
-) -> ProcessedNode {
-    let x1 = p1.x as f64;
-    let z1 = p1.z as f64;
-    let x2 = p2.x as f64;
-    let z2 = p2.z as f64;
-
-    let (x, z) = match edge {
-        EdgeType::Left => {
-            let edge_x = min_x as f64;
-            if (x2 - x1).abs() < 1e-10 {
-                (edge_x, z1)
-            } else {
-                let t = (edge_x - x1) / (x2 - x1);
-                let z = z1 + t * (z2 - z1);
-                (edge_x, z)
-            }
-        }
-        EdgeType::Right => {
-            let edge_x = max_x as f64;
-            if (x2 - x1).abs() < 1e-10 {
-                (edge_x, z1)
-            } else {
-                let t = (edge_x - x1) / (x2 - x1);
-                let z = z1 + t * (z2 - z1);
-                (edge_x, z)
-            }
-        }
-        EdgeType::Bottom => {
-            let edge_z = min_z as f64;
-            if (z2 - z1).abs() < 1e-10 {
-                (x1, edge_z)
-            } else {
-                let t = (edge_z - z1) / (z2 - z1);
-                let x = x1 + t * (x2 - x1);
-                (x, edge_z)
-            }
-        }
-        EdgeType::Top => {
-            let edge_z = max_z as f64;
-            if (z2 - z1).abs() < 1e-10 {
-                (x1, edge_z)
-            } else {
-                let t = (edge_z - z1) / (z2 - z1);
-                let x = x1 + t * (x2 - x1);
-                (x, edge_z)
-            }
-        }
-    };
-
-    ProcessedNode {
-        id: 0, // Temporary ID, will be replaced by assign_closest_id
-        tags: HashMap::new(),
-        x: x.round() as i32,
-        z: z.round() as i32,
-    }
-}
-
-/// Assigns the ID of the closest original node to a clipped intersection point.
-/// This preserves node IDs for multipolygon merging.
-fn assign_closest_id(node: &ProcessedNode, original_nodes: &[ProcessedNode]) -> ProcessedNode {
-    if original_nodes.is_empty() {
-        return node.clone();
-    }
-
-    // Find the closest original node
-    let mut min_distance = i64::MAX;
-    let mut closest_id = original_nodes[0].id;
-
-    for original in original_nodes {
-        let dx = (node.x - original.x) as i64;
-        let dz = (node.z - original.z) as i64;
-        let distance = dx * dx + dz * dz;
-
-        if distance < min_distance {
-            min_distance = distance;
-            closest_id = original.id;
-        }
-    }
-
-    ProcessedNode {
-        id: closest_id,
-        tags: node.tags.clone(),
-        x: node.x,
-        z: node.z,
-    }
-=======
     let min_x = xzbbox.min_x() as f64;
     let min_z = xzbbox.min_z() as f64;
     let max_x = xzbbox.max_x() as f64;
@@ -1113,5 +836,4 @@
     // Convert back to ProcessedNode format - PRESERVE endpoint IDs
     let way_id = nodes.first().map(|n| n.id).unwrap_or(0);
     assign_node_ids_preserving_endpoints(nodes, polygon, way_id)
->>>>>>> dee580c5
 }