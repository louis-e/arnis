--- conflicted
+++ resolved
@@ -35,59 +35,37 @@
                 &*BLOCKS.by_name("grass_block").unwrap()
             }
         }
-<<<<<<< HEAD
         "cemetery" => &*BLOCKS.by_name("podzol").unwrap(),
         "beach" => &*BLOCKS.by_name("sand").unwrap(),
         "construction" => &*BLOCKS.by_name("dirt").unwrap(),
         "traffic_island" => &*BLOCKS.by_name("stone_block_slab").unwrap(),
-        "residential" => &*BLOCKS.by_name("stone_bricks").unwrap(),
+        "residential" => {
+            let residential_tag = element.tags.get("residential").unwrap_or(&binding);
+            if residential_tag == "rural" {
+                if args.winter {
+                    &*BLOCKS.by_name("snow_block").unwrap(),
+                } else {
+                    &*BLOCKS.by_name("grass_block").unwrap(),
+                }
+            } else {
+                &*BLOCKS.by_name("stone_bricks").unwrap(),
+            }
+        }
         "commercial" => &*BLOCKS.by_name("smooth_stone").unwrap(),
         "education" => &*BLOCKS.by_name("light_gray_concrete").unwrap(),
         "industrial" => &*BLOCKS.by_name("cobblestone").unwrap(),
         "military" => &*BLOCKS.by_name("gray_concrete").unwrap(),
         "railway" => &*BLOCKS.by_name("gravel").unwrap(),
         "landfill" => {
-            // Gravel if man_made = spoil_heap, coarse dirt else
+            // Gravel if man_made = spoil_heap or heap, coarse dirt else
             let manmade = element.tags.get("man_made").unwrap_or(&binding);
-            if manmade == "spoil_heap" {
+            if manmade_tag == "spoil_heap" || manmade_tag == "heap" {
                 &*BLOCKS.by_name("gravel").unwrap()
-=======
-        "cemetery" => PODZOL,
-        "beach" => SAND,
-        "construction" => DIRT,
-        "traffic_island" => STONE_BLOCK_SLAB,
-        "residential" => {
-            let residential_tag = element.tags.get("residential").unwrap_or(&binding);
-            if residential_tag == "rural" {
-                if args.winter {
-                    SNOW_BLOCK
-                } else {
-                    GRASS_BLOCK
-                }
-            } else {
-                STONE_BRICKS
-            }
-        }
-        "commercial" => SMOOTH_STONE,
-        "education" => LIGHT_GRAY_CONCRETE,
-        "industrial" => COBBLESTONE,
-        "military" => GRAY_CONCRETE,
-        "railway" => GRAVEL,
-        "landfill" => {
-            // Gravel if man_made = spoil_heap or heap, coarse dirt else
-            let manmade_tag = element.tags.get("man_made").unwrap_or(&binding);
-            if manmade_tag == "spoil_heap" || manmade_tag == "heap" {
-                GRAVEL
->>>>>>> bff58b39
             } else {
                 &*BLOCKS.by_name("coarse_dirt").unwrap()
             }
         }
-<<<<<<< HEAD
-        "quarry" => &*BLOCKS.by_name("stone").unwrap(), // TODO: add ores
-=======
-        "quarry" => STONE,
->>>>>>> bff58b39
+        "quarry" => &*BLOCKS.by_name("stone").unwrap(),
         _ => {
             if args.winter {
                 &*BLOCKS.by_name("snow_block").unwrap()
