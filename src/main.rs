--- conflicted
+++ resolved
@@ -22,8 +22,10 @@
 use clap::Parser;
 use colored::*;
 use std::{env, fs, io::Write};
+
 #[cfg(feature = "gui")]
 mod gui;
+
 // If the user does not want the GUI, it's easiest to just mock the progress module to do nothing
 #[cfg(not(feature = "gui"))]
 mod progress {
@@ -112,548 +114,14 @@
         let _ = AttachConsole(ATTACH_PARENT_PROCESS);
     }
 
-<<<<<<< HEAD
     // Only run CLI mode if the user supplied args.
     #[cfg(feature = "gui")]
     {
-        let gui_mode = std::env::args().len() == 1; // just "arnis" with no args
+        let gui_mode = std::env::args().len() == 1; // Just "arnis" with no args
         if gui_mode {
             gui::run_gui();
         }
     }
 
     run_cli();
-=======
-    // Parse arguments to decide whether to launch the UI or CLI
-    let raw_args: Vec<String> = std::env::args().collect();
-
-    // Check if either `--help` or `--path` is present to run command-line mode
-    let is_help: bool = raw_args.iter().any(|arg: &String| arg == "--help");
-    let is_path_provided: bool = raw_args
-        .iter()
-        .any(|arg: &String| arg.starts_with("--path"));
-
-    if is_help || is_path_provided {
-        print_banner();
-
-        // Check for updates
-        if let Err(e) = version_check::check_for_updates() {
-            eprintln!(
-                "{}: {}",
-                "Error checking for version updates".red().bold(),
-                e
-            );
-        }
-
-        // Parse input arguments
-        let args: Args = Args::parse();
-        args.run();
-
-        // Fetch data
-        let raw_data: serde_json::Value =
-            retrieve_data::fetch_data(args.bbox, args.file.as_deref(), args.debug, "requests")
-                .expect("Failed to fetch data");
-
-        // Parse raw data
-        let (mut parsed_elements, scale_factor_x, scale_factor_z) =
-            osm_parser::parse_osm_data(&raw_data, args.bbox, &args);
-        parsed_elements.sort_by_key(|element: &osm_parser::ProcessedElement| {
-            osm_parser::get_priority(element)
-        });
-
-        // Write the parsed OSM data to a file for inspection
-        if args.debug {
-            let mut output_file: fs::File =
-                fs::File::create("parsed_osm_data.txt").expect("Failed to create output file");
-            for element in &parsed_elements {
-                writeln!(
-                    output_file,
-                    "Element ID: {}, Type: {}, Tags: {:?}",
-                    element.id(),
-                    element.kind(),
-                    element.tags(),
-                )
-                .expect("Failed to write to output file");
-            }
-        }
-
-        // Generate world
-        let _ =
-            data_processing::generate_world(parsed_elements, &args, scale_factor_x, scale_factor_z);
-    } else {
-        #[cfg(not(feature = "gui"))]
-        {
-            panic!("This version of arnis was not built with GUI enabled");
-        }
-
-        #[cfg(feature = "gui")]
-        {
-            // Launch the UI
-            println!("Launching UI...");
-
-            // Set a custom panic hook to log panic information
-            panic::set_hook(Box::new(|panic_info| {
-                let message = format!("Application panicked: {:?}", panic_info);
-                error!("{}", message);
-                std::process::exit(1);
-            }));
-
-            // Workaround WebKit2GTK issue with NVIDIA drivers (likely explicit sync related?)
-            // Source: https://github.com/tauri-apps/tauri/issues/10702 (TODO: Remove this later)
-            #[cfg(target_os = "linux")]
-            unsafe {
-                env::set_var("WEBKIT_DISABLE_DMABUF_RENDERER", "1");
-            }
-
-            tauri::Builder::default()
-                .plugin(
-                    LogBuilder::default()
-                        .level(LevelFilter::Warn)
-                        .targets([
-                            Target::new(TargetKind::LogDir {
-                                file_name: Some("arnis".into()),
-                            }),
-                            Target::new(TargetKind::Stdout),
-                        ])
-                        .build(),
-                )
-                .plugin(tauri_plugin_shell::init())
-                .invoke_handler(tauri::generate_handler![
-                    gui_select_world,
-                    gui_start_generation,
-                    gui_get_version,
-                    gui_check_for_updates
-                ])
-                .setup(|app| {
-                    let app_handle = app.handle();
-                    let main_window = tauri::Manager::get_webview_window(app_handle, "main")
-                        .expect("Failed to get main window");
-                    progress::set_main_window(main_window);
-                    Ok(())
-                })
-                .run(tauri::generate_context!())
-                .expect("Error while starting the application UI (Tauri)");
-        }
-    }
-}
-
-#[cfg(feature = "gui")]
-#[tauri::command]
-fn gui_select_world(generate_new: bool) -> Result<String, i32> {
-    // Determine the default Minecraft 'saves' directory based on the OS
-    let default_dir: Option<PathBuf> = if cfg!(target_os = "windows") {
-        env::var("APPDATA")
-            .ok()
-            .map(|appdata: String| PathBuf::from(appdata).join(".minecraft").join("saves"))
-    } else if cfg!(target_os = "macos") {
-        dirs::home_dir().map(|home: PathBuf| {
-            home.join("Library/Application Support/minecraft")
-                .join("saves")
-        })
-    } else if cfg!(target_os = "linux") {
-        dirs::home_dir().map(|home| {
-            let flatpak_path = home.join(".var/app/com.mojang.Minecraft/.minecraft/saves");
-            if flatpak_path.exists() {
-                flatpak_path
-            } else {
-                home.join(".minecraft/saves")
-            }
-        })
-    } else {
-        None
-    };
-
-    if generate_new {
-        // Handle new world generation
-        if let Some(default_path) = &default_dir {
-            if default_path.exists() {
-                // Call create_new_world and return the result
-                create_new_world(default_path).map_err(|_| 1) // Error code 1: Minecraft directory not found
-            } else {
-                Err(1) // Error code 1: Minecraft directory not found
-            }
-        } else {
-            Err(1) // Error code 1: Minecraft directory not found
-        }
-    } else {
-        // Handle existing world selection
-        // Open the directory picker dialog
-        let dialog: FileDialog = FileDialog::new();
-        let dialog: FileDialog = if let Some(start_dir) = default_dir.filter(|dir| dir.exists()) {
-            dialog.set_directory(start_dir)
-        } else {
-            dialog
-        };
-
-        if let Some(path) = dialog.pick_folder() {
-            // Check if the "region" folder exists within the selected directory
-            if path.join("region").exists() {
-                // Check the 'session.lock' file
-                let session_lock_path = path.join("session.lock");
-                if session_lock_path.exists() {
-                    // Try to acquire a lock on the session.lock file
-                    if let Ok(file) = fs::File::open(&session_lock_path) {
-                        if fs2::FileExt::try_lock_shared(&file).is_err() {
-                            return Err(2); // Error code 2: The selected world is currently in use
-                        } else {
-                            // Release the lock immediately
-                            let _ = fs2::FileExt::unlock(&file);
-                        }
-                    }
-                }
-
-                return Ok(path.display().to_string());
-            } else {
-                // No Minecraft directory found, generating new world in custom user selected directory
-                return create_new_world(&path).map_err(|_| 3); // Error code 3: Failed to create new world
-            }
-        }
-
-        // If no folder was selected, return an error message
-        Err(4) // Error code 4: No world selected
-    }
-}
-
-#[cfg(feature = "gui")]
-fn create_new_world(base_path: &Path) -> Result<String, String> {
-    // Generate a unique world name with proper counter
-    // Check for both "Arnis World X" and "Arnis World X: Location" patterns
-    let mut counter: i32 = 1;
-    let unique_name: String = loop {
-        let candidate_name: String = format!("Arnis World {}", counter);
-        let candidate_path: PathBuf = base_path.join(&candidate_name);
-
-        // Check for exact match (no location suffix)
-        let exact_match_exists = candidate_path.exists();
-
-        // Check for worlds with location suffix (Arnis World X: Location)
-        let location_pattern = format!("Arnis World {}: ", counter);
-        let location_match_exists = fs::read_dir(base_path)
-            .map(|entries| {
-                entries
-                    .filter_map(Result::ok)
-                    .filter_map(|entry| entry.file_name().into_string().ok())
-                    .any(|name| name.starts_with(&location_pattern))
-            })
-            .unwrap_or(false);
-
-        if !exact_match_exists && !location_match_exists {
-            break candidate_name;
-        }
-        counter += 1;
-    };
-
-    let new_world_path: PathBuf = base_path.join(&unique_name);
-
-    // Create the new world directory structure
-    fs::create_dir_all(new_world_path.join("region"))
-        .map_err(|e| format!("Failed to create world directory: {}", e))?;
-
-    // Copy the region template file
-    const REGION_TEMPLATE: &[u8] = include_bytes!("../mcassets/region.template");
-    let region_path = new_world_path.join("region").join("r.0.0.mca");
-    fs::write(&region_path, REGION_TEMPLATE)
-        .map_err(|e| format!("Failed to create region file: {}", e))?;
-
-    // Add the level.dat file
-    const LEVEL_TEMPLATE: &[u8] = include_bytes!("../mcassets/level.dat");
-
-    // Decompress the gzipped level.template
-    let mut decoder = GzDecoder::new(LEVEL_TEMPLATE);
-    let mut decompressed_data = Vec::new();
-    decoder
-        .read_to_end(&mut decompressed_data)
-        .map_err(|e| format!("Failed to decompress level.template: {}", e))?;
-
-    // Parse the decompressed NBT data
-    let mut level_data: Value = fastnbt::from_bytes(&decompressed_data)
-        .map_err(|e| format!("Failed to parse level.dat template: {}", e))?;
-
-    // Modify the LevelName, LastPlayed and player position fields
-    if let Value::Compound(ref mut root) = level_data {
-        if let Some(Value::Compound(ref mut data)) = root.get_mut("Data") {
-            // Update LevelName
-            data.insert("LevelName".to_string(), Value::String(unique_name.clone()));
-
-            // Update LastPlayed to the current Unix time in milliseconds
-            let current_time = std::time::SystemTime::now()
-                .duration_since(std::time::UNIX_EPOCH)
-                .map_err(|e| format!("Failed to get current time: {}", e))?;
-            let current_time_millis = current_time.as_millis() as i64;
-            data.insert("LastPlayed".to_string(), Value::Long(current_time_millis));
-
-            // Update player position and rotation
-            if let Some(Value::Compound(ref mut player)) = data.get_mut("Player") {
-                if let Some(Value::List(ref mut pos)) = player.get_mut("Pos") {
-                    if let Value::Double(ref mut x) = pos.get_mut(0).unwrap() {
-                        *x = -5.0;
-                    }
-                    if let Value::Double(ref mut y) = pos.get_mut(1).unwrap() {
-                        *y = -61.0;
-                    }
-                    if let Value::Double(ref mut z) = pos.get_mut(2).unwrap() {
-                        *z = -5.0;
-                    }
-                }
-
-                if let Some(Value::List(ref mut rot)) = player.get_mut("Rotation") {
-                    if let Value::Float(ref mut x) = rot.get_mut(0).unwrap() {
-                        *x = -45.0;
-                    }
-                }
-            }
-        }
-    }
-
-    // Serialize the updated NBT data back to bytes
-    let serialized_level_data: Vec<u8> = fastnbt::to_bytes(&level_data)
-        .map_err(|e| format!("Failed to serialize updated level.dat: {}", e))?;
-
-    // Compress the serialized data back to gzip
-    let mut encoder = flate2::write::GzEncoder::new(Vec::new(), flate2::Compression::default());
-    encoder
-        .write_all(&serialized_level_data)
-        .map_err(|e| format!("Failed to compress updated level.dat: {}", e))?;
-    let compressed_level_data = encoder
-        .finish()
-        .map_err(|e| format!("Failed to finalize compression for level.dat: {}", e))?;
-
-    // Write the level.dat file
-    fs::write(new_world_path.join("level.dat"), compressed_level_data)
-        .map_err(|e| format!("Failed to create level.dat file: {}", e))?;
-
-    // Add the icon.png file
-    const ICON_TEMPLATE: &[u8] = include_bytes!("../mcassets/icon.png");
-    fs::write(new_world_path.join("icon.png"), ICON_TEMPLATE)
-        .map_err(|e| format!("Failed to create icon.png file: {}", e))?;
-
-    Ok(new_world_path.display().to_string())
-}
-
-#[cfg(feature = "gui")]
-/// Adds localized area name to the world name in level.dat
-fn add_localized_world_name(world_path_str: &str, bbox: &bbox::BBox) -> String {
-    let world_path = PathBuf::from(world_path_str);
-
-    // Only proceed if the path exists
-    if !world_path.exists() {
-        return world_path_str.to_string();
-    }
-
-    // Check the level.dat file first to get the current name
-    let level_path = world_path.join("level.dat");
-
-    if !level_path.exists() {
-        return world_path_str.to_string();
-    }
-
-    // Try to read the current world name from level.dat
-    let current_name = match std::fs::read(&level_path) {
-        Ok(level_data) => {
-            let mut decoder = GzDecoder::new(level_data.as_slice());
-            let mut decompressed_data = Vec::new();
-            if decoder.read_to_end(&mut decompressed_data).is_ok() {
-                if let Ok(Value::Compound(ref root)) =
-                    fastnbt::from_bytes::<Value>(&decompressed_data)
-                {
-                    if let Some(Value::Compound(ref data)) = root.get("Data") {
-                        if let Some(Value::String(name)) = data.get("LevelName") {
-                            name.clone()
-                        } else {
-                            return world_path_str.to_string();
-                        }
-                    } else {
-                        return world_path_str.to_string();
-                    }
-                } else {
-                    return world_path_str.to_string();
-                }
-            } else {
-                return world_path_str.to_string();
-            }
-        }
-        Err(_) => return world_path_str.to_string(),
-    };
-
-    // Only modify if it's an Arnis world and doesn't already have an area name
-    if !current_name.starts_with("Arnis World ") || current_name.contains(": ") {
-        return world_path_str.to_string();
-    }
-
-    // Calculate center coordinates of bbox
-    let center_lat = (bbox.min().lat() + bbox.max().lat()) / 2.0;
-    let center_lon = (bbox.min().lng() + bbox.max().lng()) / 2.0;
-
-    // Try to fetch the area name
-    let area_name = match retrieve_data::fetch_area_name(center_lat, center_lon) {
-        Ok(Some(name)) => name,
-        _ => return world_path_str.to_string(), // Keep original name if no area name found
-    };
-
-    // Create new name with localized area name, ensuring total length doesn't exceed 30 characters
-    let base_name = current_name.clone();
-    let max_area_name_len = 30 - base_name.len() - 2; // 2 chars for ": "
-
-    let truncated_area_name =
-        if area_name.chars().count() > max_area_name_len && max_area_name_len > 0 {
-            // Truncate the area name to fit within the 30 character limit
-            area_name
-                .chars()
-                .take(max_area_name_len)
-                .collect::<String>()
-        } else if max_area_name_len == 0 {
-            // If base name is already too long, don't add area name
-            return world_path_str.to_string();
-        } else {
-            area_name
-        };
-
-    let new_name = format!("{}: {}", base_name, truncated_area_name);
-
-    // Update the level.dat file with the new name
-    if let Ok(level_data) = std::fs::read(&level_path) {
-        let mut decoder = GzDecoder::new(level_data.as_slice());
-        let mut decompressed_data = Vec::new();
-        if decoder.read_to_end(&mut decompressed_data).is_ok() {
-            if let Ok(mut nbt_data) = fastnbt::from_bytes::<Value>(&decompressed_data) {
-                // Update the level name in NBT data
-                if let Value::Compound(ref mut root) = nbt_data {
-                    if let Some(Value::Compound(ref mut data)) = root.get_mut("Data") {
-                        data.insert("LevelName".to_string(), Value::String(new_name));
-
-                        // Save the updated NBT data
-                        if let Ok(serialized_data) = fastnbt::to_bytes(&nbt_data) {
-                            let mut encoder = flate2::write::GzEncoder::new(
-                                Vec::new(),
-                                flate2::Compression::default(),
-                            );
-                            if encoder.write_all(&serialized_data).is_ok() {
-                                if let Ok(compressed_data) = encoder.finish() {
-                                    if let Err(e) = std::fs::write(&level_path, compressed_data) {
-                                        eprintln!(
-                                            "Failed to update level.dat with area name: {}",
-                                            e
-                                        );
-                                    }
-                                }
-                            }
-                        }
-                    }
-                }
-            }
-        }
-    }
-
-    // Return the original path since we didn't change the directory name
-    world_path_str.to_string()
-}
-
-#[cfg(feature = "gui")]
-#[tauri::command]
-fn gui_get_version() -> String {
-    env!("CARGO_PKG_VERSION").to_string()
-}
-
-#[cfg(feature = "gui")]
-#[tauri::command]
-fn gui_check_for_updates() -> Result<bool, String> {
-    match version_check::check_for_updates() {
-        Ok(is_newer) => Ok(is_newer),
-        Err(e) => Err(format!("Error checking for updates: {}", e)),
-    }
-}
-
-#[cfg(feature = "gui")]
-#[tauri::command]
-#[allow(clippy::too_many_arguments)]
-fn gui_start_generation(
-    bbox_text: String,
-    selected_world: String,
-    world_scale: f64,
-    ground_level: i32,
-    floodfill_timeout: u64,
-    terrain_enabled: bool,
-    fillground_enabled: bool,
-    is_new_world: bool,
-) -> Result<(), String> {
-    use bbox::BBox;
-    use progress::emit_gui_error;
-
-    tauri::async_runtime::spawn(async move {
-        if let Err(e) = tokio::task::spawn_blocking(move || {
-            // Parse the bounding box from the text with proper error handling
-            let bbox = match BBox::from_str(&bbox_text) {
-                Ok(bbox) => bbox,
-                Err(e) => {
-                    let error_msg = format!("Failed to parse bounding box: {}", e);
-                    eprintln!("{}", error_msg);
-                    emit_gui_error(&error_msg);
-                    return Err(error_msg);
-                }
-            };
-
-            // Add localized name to the world if user generated a new world
-            let updated_world_path = if is_new_world {
-                add_localized_world_name(&selected_world, &bbox)
-            } else {
-                selected_world
-            };
-
-            // Create an Args instance with the chosen bounding box and world directory path
-            let args: Args = Args {
-                bbox,
-                file: None,
-                path: updated_world_path,
-                downloader: "requests".to_string(),
-                scale: world_scale,
-                ground_level,
-                terrain: terrain_enabled,
-                fillground: fillground_enabled,
-                debug: false,
-                timeout: Some(std::time::Duration::from_secs(floodfill_timeout)),
-            };
-
-            // Run data fetch and world generation
-            match retrieve_data::fetch_data(args.bbox, None, args.debug, "requests") {
-                Ok(raw_data) => {
-                    let (mut parsed_elements, scale_factor_x, scale_factor_z) =
-                        osm_parser::parse_osm_data(&raw_data, args.bbox, &args);
-                    parsed_elements.sort_by(|el1, el2| {
-                        let (el1_priority, el2_priority) =
-                            (osm_parser::get_priority(el1), osm_parser::get_priority(el2));
-                        match (
-                            el1.tags().contains_key("landuse"),
-                            el2.tags().contains_key("landuse"),
-                        ) {
-                            (true, false) => std::cmp::Ordering::Greater,
-                            (false, true) => std::cmp::Ordering::Less,
-                            _ => el1_priority.cmp(&el2_priority),
-                        }
-                    });
-
-                    let _ = data_processing::generate_world(
-                        parsed_elements,
-                        &args,
-                        scale_factor_x,
-                        scale_factor_z,
-                    );
-                    Ok(())
-                }
-                Err(e) => {
-                    let error_msg = format!("Failed to fetch data: {}", e);
-                    emit_gui_error(&error_msg);
-                    Err(error_msg)
-                }
-            }
-        })
-        .await
-        {
-            let error_msg = format!("Error in generation task: {}", e);
-            eprintln!("{}", error_msg);
-            emit_gui_error(&error_msg);
-        }
-    });
-
-    Ok(())
->>>>>>> b63b3ae0
 }