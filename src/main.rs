--- conflicted
+++ resolved
@@ -143,26 +143,9 @@
         let _ =
             data_processing::generate_world(parsed_elements, &args, scale_factor_x, scale_factor_z);
     } else {
-<<<<<<< HEAD
         #[cfg(not(feature = "gui"))]
         {
             panic!("This version of arnis was not built with GUI enabled");
-=======
-        // Launch the UI
-        println!("Launching UI...");
-
-        // Set a custom panic hook to log panic information
-        panic::set_hook(Box::new(|panic_info| {
-            let message = format!("Application panicked: {:?}", panic_info);
-            error!("{}", message);
-        }));
-
-        // Workaround WebKit2GTK issue with NVIDIA drivers (likely explicit sync related?)
-        // Source: https://github.com/tauri-apps/tauri/issues/10702
-        #[cfg(target_os = "linux")]
-        unsafe {
-            env::set_var("WEBKIT_DISABLE_DMABUF_RENDERER", "1");
->>>>>>> 911ec00d
         }
 
         #[cfg(feature = "gui")]
