name: CI Build

# Trigger on pull request creation, update, and on pushes to the main branch
on:
  pull_request:
    branches:
      - main
  push:
    branches:
      - main
<<<<<<< HEAD
  workflow_dispatch:
=======
>>>>>>> 4f6f82fd
  workflow_call:

jobs:
  build:
    runs-on: ${{ matrix.os }}
    strategy:
      matrix:
        os: [windows-latest, macos-latest, ubuntu-22.04]

    steps:
    - name: Checkout code
      uses: actions/checkout@v3

    - name: Install required Ubuntu packages
      if: ${{ matrix.os == 'ubuntu-22.04' }}
      run: sudo apt update && sudo apt install libgtk-3-dev libwebkit2gtk-4.1-dev libappindicator3-dev librsvg2-dev libsoup-3.0-0 -y

    - name: Set up Rust
<<<<<<< HEAD
      uses: dtolnay/rust-toolchain@v1
      with:
        toolchain: stable
        target: ${{ matrix.os == 'windows-latest' && 'x86_64-pc-windows-msvc' || 'x86_64-unknown-linux-gnu' || 'x86_64-apple-darwin' || 'aarch64-apple-darwin'}}
=======
      uses: actions-rs/toolchain@v1 
      with:
        toolchain: stable
        target: ${{ matrix.os == 'windows-latest' && 'x86_64-pc-windows-msvc' || 'x86_64-unknown-linux-gnu' || 'x86_64-apple-darwin' || 'stable-aarch64-apple-darwin'}}
>>>>>>> 4f6f82fd
        components: clippy

    - name: Check formatting
      run: cargo fmt -- --check

    - name: Check clippy lints
      run: cargo clippy --all-targets --all-features -- -D warnings

    - name: Install Rust dependencies
      run: cargo fetch

    - name: Build
      run: cargo build --release

    - name: Upload artifact
      uses: actions/upload-artifact@v4
      if: github.event_name == 'release'
      with:
        name: ${{ matrix.os }}-build
        path: target/release/arnis*<|MERGE_RESOLUTION|>--- conflicted
+++ resolved
@@ -8,10 +8,7 @@
   push:
     branches:
       - main
-<<<<<<< HEAD
   workflow_dispatch:
-=======
->>>>>>> 4f6f82fd
   workflow_call:
 
 jobs:
@@ -30,17 +27,11 @@
       run: sudo apt update && sudo apt install libgtk-3-dev libwebkit2gtk-4.1-dev libappindicator3-dev librsvg2-dev libsoup-3.0-0 -y
 
     - name: Set up Rust
-<<<<<<< HEAD
       uses: dtolnay/rust-toolchain@v1
       with:
         toolchain: stable
         target: ${{ matrix.os == 'windows-latest' && 'x86_64-pc-windows-msvc' || 'x86_64-unknown-linux-gnu' || 'x86_64-apple-darwin' || 'aarch64-apple-darwin'}}
-=======
-      uses: actions-rs/toolchain@v1 
-      with:
-        toolchain: stable
-        target: ${{ matrix.os == 'windows-latest' && 'x86_64-pc-windows-msvc' || 'x86_64-unknown-linux-gnu' || 'x86_64-apple-darwin' || 'stable-aarch64-apple-darwin'}}
->>>>>>> 4f6f82fd
+
         components: clippy
 
     - name: Check formatting
